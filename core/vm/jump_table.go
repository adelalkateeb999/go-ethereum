--- conflicted
+++ resolved
@@ -80,13 +80,12 @@
 		validateStack: makeStackFunc(2, 1),
 		valid:         true,
 	}
-<<<<<<< HEAD
 	instructionSet[EXTCODEHASH] = operation{
 		execute:       opExtCodeHash,
 		gasCost:       gasExtCodeHash,
 		validateStack: makeStackFunc(1, 1),
 		valid:         true,
-=======
+	}
 	instructionSet[CREATE2] = operation{
 		execute:       opCreate2,
 		gasCost:       gasCreate2,
@@ -95,7 +94,6 @@
 		valid:         true,
 		writes:        true,
 		returns:       true,
->>>>>>> cab1cff1
 	}
 	return instructionSet
 }
